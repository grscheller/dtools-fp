--- conflicted
+++ resolved
@@ -7,15 +7,6 @@
   * [Source code][2] on *GitHub*
 * Detailed documentation for grscheller.datastructures
   * [Detailed API documentation][3] on *GH-Pages*
-
-<<<<<<< HEAD
-* Repositories for grscheller.fp PyPI Package
-  * [grscheller.fp][1] project on *PyPI*
-  * [Source code][2] on *GitHub*
-* Detailed documentation for grscheller.fp
-  * [Detailed API documentation][3] on *GH-Pages*
-=======
->>>>>>> ca8145a3
 
 ### Modules
 
